--- conflicted
+++ resolved
@@ -23,11 +23,6 @@
 
 A documentation for `dsigma` with concept introductions, examples and API
 documentation can be found at on [readthedocs](https://dsigma.readthedocs.io/).
-<<<<<<< HEAD
-
----
-=======
->>>>>>> 2a74562c
 
 ## License
 
